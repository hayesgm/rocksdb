//  Copyright (c) 2013, Facebook, Inc.  All rights reserved.
//  This source code is licensed under the BSD-style license found in the
//  LICENSE file in the root directory of this source tree. An additional grant
//  of patent rights can be found in the PATENTS file in the same directory.
//
// Copyright (c) 2011 The LevelDB Authors. All rights reserved.
// Use of this source code is governed by a BSD-style license that can be
// found in the LICENSE file. See the AUTHORS file for names of contributors.

#include "db/table_cache.h"

#include "db/filename.h"

#include "rocksdb/statistics.h"
#include "rocksdb/table.h"
#include "util/coding.h"
#include "util/stop_watch.h"

namespace rocksdb {

static void DeleteEntry(const Slice& key, void* value) {
  TableReader* table_reader = reinterpret_cast<TableReader*>(value);
  delete table_reader;
}

static void UnrefEntry(void* arg1, void* arg2) {
  Cache* cache = reinterpret_cast<Cache*>(arg1);
  Cache::Handle* h = reinterpret_cast<Cache::Handle*>(arg2);
  cache->Release(h);
}

<<<<<<< HEAD
=======
static Slice GetSliceForFileNumber(uint64_t* file_number) {
  return Slice(reinterpret_cast<const char*>(file_number),
               sizeof(*file_number));
}

>>>>>>> 463086bc
TableCache::TableCache(const std::string& dbname,
                       const Options* options,
                       const EnvOptions& storage_options,
                       int entries)
    : env_(options->env),
      dbname_(dbname),
      options_(options),
      storage_options_(storage_options),
      cache_(
        NewLRUCache(entries, options->table_cache_numshardbits,
                    options->table_cache_remove_scan_count_limit)) {
}

TableCache::~TableCache() {
}

Status TableCache::FindTable(const EnvOptions& toptions,
                             uint64_t file_number, uint64_t file_size,
                             Cache::Handle** handle, bool* table_io,
                             const bool no_io) {
  Status s;
<<<<<<< HEAD
  Slice key(reinterpret_cast<const char*>(&file_number), sizeof(file_number));

=======
  Slice key = GetSliceForFileNumber(&file_number);
>>>>>>> 463086bc
  *handle = cache_->Lookup(key);
  if (*handle == nullptr) {
    if (no_io) { // Dont do IO and return a not-found status
      return Status::Incomplete("Table not found in table_cache, no_io is set");
    }
    if (table_io != nullptr) {
      *table_io = true;    // we had to do IO from storage
    }
    std::string fname = TableFileName(dbname_, file_number);
    unique_ptr<RandomAccessFile> file;
    unique_ptr<TableReader> table_reader;
    s = env_->NewRandomAccessFile(fname, &file, toptions);
    RecordTick(options_->statistics.get(), NO_FILE_OPENS);
    if (s.ok()) {
      if (options_->advise_random_on_open) {
        file->Hint(RandomAccessFile::RANDOM);
      }
      StopWatch sw(env_, options_->statistics.get(), TABLE_OPEN_IO_MICROS);
      s = options_->table_factory->GetTableReader(*options_, toptions,
                                                  std::move(file), file_size,
                                                  &table_reader);
    }

    if (!s.ok()) {
      assert(table_reader == nullptr);
      RecordTick(options_->statistics.get(), NO_FILE_ERRORS);
      // We do not cache error results so that if the error is transient,
      // or somebody repairs the file, we recover automatically.
    } else {
      assert(file.get() == nullptr);
      *handle = cache_->Insert(key, table_reader.release(), 1, &DeleteEntry);
    }
  }
  return s;
}

Iterator* TableCache::NewIterator(const ReadOptions& options,
                                  const EnvOptions& toptions,
                                  uint64_t file_number,
                                  uint64_t file_size,
                                  TableReader** table_reader_ptr,
                                  bool for_compaction) {
  if (table_reader_ptr != nullptr) {
    *table_reader_ptr = nullptr;
  }

  Cache::Handle* handle = nullptr;
  Status s = FindTable(toptions, file_number, file_size, &handle,
                       nullptr, options.read_tier == kBlockCacheTier);
  if (!s.ok()) {
    return NewErrorIterator(s);
  }

  TableReader* table_reader =
    reinterpret_cast<TableReader*>(cache_->Value(handle));
  Iterator* result = table_reader->NewIterator(options);
  result->RegisterCleanup(&UnrefEntry, cache_.get(), handle);
  if (table_reader_ptr != nullptr) {
    *table_reader_ptr = table_reader;
  }

  if (for_compaction) {
    table_reader->SetupForCompaction();
  }

  return result;
}

Status TableCache::Get(const ReadOptions& options,
                       uint64_t file_number,
                       uint64_t file_size,
                       const Slice& k,
                       void* arg,
                       bool (*saver)(void*, const Slice&, const Slice&, bool),
                       bool* table_io,
                       void (*mark_key_may_exist)(void*)) {
  Cache::Handle* handle = nullptr;
  Status s = FindTable(storage_options_, file_number, file_size,
                       &handle, table_io,
                       options.read_tier == kBlockCacheTier);
  if (s.ok()) {
    TableReader* t =
      reinterpret_cast<TableReader*>(cache_->Value(handle));
    s = t->Get(options, k, arg, saver, mark_key_may_exist);
    cache_->Release(handle);
  } else if (options.read_tier && s.IsIncomplete()) {
    // Couldnt find Table in cache but treat as kFound if no_io set
    (*mark_key_may_exist)(arg);
    return Status::OK();
  }
  return s;
}

bool TableCache::PrefixMayMatch(const ReadOptions& options,
                                uint64_t file_number,
                                uint64_t file_size,
                                const Slice& internal_prefix,
                                bool* table_io) {
  Cache::Handle* handle = nullptr;
  Status s = FindTable(storage_options_, file_number,
                       file_size, &handle, table_io);
  bool may_match = true;
  if (s.ok()) {
    TableReader* t =
      reinterpret_cast<TableReader*>(cache_->Value(handle));
    may_match = t->PrefixMayMatch(internal_prefix);
    cache_->Release(handle);
  }
  return may_match;
}

void TableCache::Evict(uint64_t file_number) {
<<<<<<< HEAD
  Slice key(reinterpret_cast<const char*>(&file_number), sizeof(file_number));
  cache_->Erase(key);
=======
  cache_->Erase(GetSliceForFileNumber(&file_number));
>>>>>>> 463086bc
}

}  // namespace rocksdb<|MERGE_RESOLUTION|>--- conflicted
+++ resolved
@@ -29,14 +29,11 @@
   cache->Release(h);
 }
 
-<<<<<<< HEAD
-=======
 static Slice GetSliceForFileNumber(uint64_t* file_number) {
   return Slice(reinterpret_cast<const char*>(file_number),
                sizeof(*file_number));
 }
 
->>>>>>> 463086bc
 TableCache::TableCache(const std::string& dbname,
                        const Options* options,
                        const EnvOptions& storage_options,
@@ -58,12 +55,7 @@
                              Cache::Handle** handle, bool* table_io,
                              const bool no_io) {
   Status s;
-<<<<<<< HEAD
-  Slice key(reinterpret_cast<const char*>(&file_number), sizeof(file_number));
-
-=======
   Slice key = GetSliceForFileNumber(&file_number);
->>>>>>> 463086bc
   *handle = cache_->Lookup(key);
   if (*handle == nullptr) {
     if (no_io) { // Dont do IO and return a not-found status
@@ -176,12 +168,7 @@
 }
 
 void TableCache::Evict(uint64_t file_number) {
-<<<<<<< HEAD
-  Slice key(reinterpret_cast<const char*>(&file_number), sizeof(file_number));
-  cache_->Erase(key);
-=======
   cache_->Erase(GetSliceForFileNumber(&file_number));
->>>>>>> 463086bc
 }
 
 }  // namespace rocksdb