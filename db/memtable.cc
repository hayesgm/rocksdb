--- conflicted
+++ resolved
@@ -363,24 +363,11 @@
             char* p = EncodeVarint32(const_cast<char*>(key_ptr) + key_length,
                                      new_size);
             WriteLock wl(GetLock(lkey.user_key()));
-<<<<<<< HEAD
-            memcpy(p, value.data(), new_size);
-            assert(
-              (p + new_size) - entry ==
-              (unsigned) (VarintLength(key_length) +
-                          key_length +
-                          VarintLength(new_size) +
-                          new_size)
-            );
-            // no need to update bloom, as user key does not change.
-            return;
-=======
             memcpy(p, value.data(), value.size());
             assert((unsigned)((p + value.size()) - entry) ==
                    (unsigned)(VarintLength(key_length) + key_length +
                               VarintLength(value.size()) + value.size()));
-            return true;
->>>>>>> 183ba01a
+            return;
           }
         }
         default:
